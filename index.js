--- conflicted
+++ resolved
@@ -68,10 +68,6 @@
         // Only remove emphasis that directly wraps entire quotes
         result = result.replace(/\*([""][^""]*[""])\*/g, '$1');
         
-<<<<<<< HEAD
-        // Don't remove emphasis from within quotes
-=======
->>>>>>> 2543e0bf
         return result;
     }
 
@@ -79,106 +75,15 @@
      * Stage 2: Process nested emphasis
      * Converts single-word italics to bold
      */
-<<<<<<< HEAD
-    processNarrative(text) {
-        // Split text into sections by quotes
-        const parts = this.splitBetweenQuotes(text);
-        let result = '';
-        
-        // Keep track of whether we're in an emphasized section
-        let inEmphasis = false;
-        
-        for (let i = 0; i < parts.length; i++) {
-            const part = parts[i];
-            if (!part) continue;
-            
-            if (this.isQuote(part)) {
-                // Always close any open emphasis before a quote
-                if (inEmphasis) {
-                    result = result.trimEnd() + '*';
-                    inEmphasis = false;
-                }
-                result += part;
-            } else {
-                // Handle narrative sections
-                const trimmed = part.trim();
-                if (trimmed.length > 0) {
-                    // Don't add emphasis if:
-                    // 1. Text already has emphasis markers
-                    // 2. We're continuing an emphasized section
-                    // 3. It's just whitespace
-                    if (!trimmed.includes('*') && !inEmphasis && !this.isItalicized(trimmed)) {
-                        result += (result && !result.endsWith(' ') ? ' ' : '') + '*';
-                        inEmphasis = true;
-                        result += trimmed;
-                    } else {
-                        result += part;
-                    }
-                } else {
-                    // For whitespace sections
-                    if (inEmphasis) {
-                        result = result.trimEnd() + '*';
-                        inEmphasis = false;
-                    }
-                    result += part;
-                }
-            }
-        }
-        
-        // Close any open emphasis at the end
-        if (inEmphasis) {
-            result = result.trimEnd() + '*';
-        }
-        
-        return result.trim();
-=======
     processNestedEmphasis(text) {
         // Convert single-word italics to bold
         return text.replace(/\*([^\s*]+)\*/g, '**$1**');
->>>>>>> 2543e0bf
     }
 
     /**
      * Stage 3: Process narrative sections
      * Adds italics to narrative text between quotes
      */
-<<<<<<< HEAD
-    /**
-     * Find sections of text that have emphasis within emphasis
-     */
-    findInnerEmphasis(text) {
-        const sections = [];
-        let depth = 0;
-        let start = -1;
-        let outerStart = -1;
-
-        for (let i = 0; i < text.length; i++) {
-            if (text[i] === '*') {
-                if (depth === 0) {
-                    // Start of outer emphasis
-                    outerStart = i;
-                    depth++;
-                } else if (depth === 1) {
-                    if (text[i+1] === '*') {
-                        // Skip double asterisks
-                        i++;
-                        continue;
-                    }
-                    // Found inner emphasis start
-                    start = i;
-                    depth++;
-                } else if (depth === 2 && start !== -1) {
-                    // Found inner emphasis end
-                    if (outerStart !== -1) {
-                        sections.push([start, i]);
-                    }
-                    start = -1;
-                    depth--;
-                }
-            }
-        }
-        return sections;
-=======
     processNarrative(text) {
         const sections = this.splitBetweenQuotes(text);
         let result = '';
@@ -218,32 +123,6 @@
         }
         
         return result.trim();
->>>>>>> 2543e0bf
-    }
-
-    /**
-<<<<<<< HEAD
-     * Convert inner emphasis sections to bold
-     */
-    convertToBold(text, sections) {
-        let result = text;
-        // Process sections from end to start to avoid offset issues
-        for (let i = sections.length - 1; i >= 0; i--) {
-            const [start, end] = sections[i];
-            const innerText = text.slice(start + 1, end);
-            result = result.slice(0, start) + '**' + innerText + '**' + result.slice(end + 1);
-        }
-        return result;
-    }
-
-    /**
-     * Process nested emphasis in text
-     */
-    processNestedEmphasis(text) {
-        // First pass: Find inner emphasis sections
-        const sections = this.findInnerEmphasis(text);
-        // Second pass: Convert these sections to bold
-        return this.convertToBold(text, sections);
     }
 
     // Helper Functions
@@ -251,10 +130,6 @@
     /**
      * Check if text is a quoted section
      */
-=======
-     * Check if text is a quoted section
-     */
->>>>>>> 2543e0bf
     isQuote(text) {
         return /^[""][^""]*[""]$/.test(text);
     }
@@ -267,64 +142,6 @@
     }
 
     /**
-<<<<<<< HEAD
-     * Check if text has nested emphasis
-     */
-    hasNestedEmphasis(text) {
-        return /\*[^*]*\*[^*]+\*[^*]*\*/.test(text);
-    }
-
-    /**
-     * Split text between quotes while preserving quotes and spaces
-     */
-    splitBetweenQuotes(text) {
-        return text.split(/([""][^""]*[""])/g).filter(Boolean);
-    }
-
-    /**
-     * Check if text needs emphasis (not a quote, not already emphasized)
-     */
-    needsEmphasis(text) {
-        const trimmed = text.trim();
-        return trimmed.length > 0 && !this.isQuote(trimmed) && !this.isItalicized(trimmed);
-    }
-
-    /**
-     * Add proper spacing around text
-     */
-    addSpacing(text, needsLeftSpace, needsRightSpace) {
-        return (needsLeftSpace ? ' ' : '') + text + (needsRightSpace ? ' ' : '');
-    }
-
-    /**
-     * Extract basic sections that are wrapped in emphasis marks
-     */
-    getEmphasisSections(text) {
-        const sections = [];
-        let current = '';
-        let inEmphasis = false;
-        
-        for (let i = 0; i < text.length; i++) {
-            if (text[i] === '*' && text[i+1] !== '*' && (!inEmphasis || i === text.length-1 || text[i+1] !== '*')) {
-                // Only process single asterisks, not double
-                if (!inEmphasis) {
-                    if (current) sections.push({type: 'plain', text: current});
-                    current = '*';
-                    inEmphasis = true;
-                } else {
-                    current += '*';
-                    sections.push({type: 'emphasis', text: current});
-                    current = '';
-                    inEmphasis = false;
-                }
-            } else {
-                current += text[i];
-            }
-        }
-        
-        if (current) sections.push({type: inEmphasis ? 'emphasis' : 'plain', text: current});
-        return sections;
-=======
      * Split text between standalone quotes while preserving quotes and original spacing
      */
     splitBetweenQuotes(text) {
@@ -395,7 +212,6 @@
             });
         }
         return sections.filter(s => s.text);
->>>>>>> 2543e0bf
     }
 }
 
